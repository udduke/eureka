package com.netflix.eureka2.interests;

<<<<<<< HEAD
import java.util.Comparator;
=======
import java.util.Arrays;
import java.util.Collections;
>>>>>>> d3d3fd13
import java.util.List;
import java.util.Set;
import java.util.SortedSet;
import java.util.concurrent.TimeUnit;

import com.netflix.eureka2.interests.ChangeNotification.Kind;
import com.netflix.eureka2.rx.ExtTestSubscriber;
import org.junit.Test;
import rx.Observable;
import rx.schedulers.Schedulers;
import rx.schedulers.TestScheduler;
import rx.subjects.PublishSubject;

import static com.netflix.eureka2.utils.ExtCollections.asSet;
import static java.util.Arrays.asList;
import static org.hamcrest.Matchers.equalTo;
import static org.hamcrest.Matchers.hasItems;
import static org.hamcrest.Matchers.is;
import static org.hamcrest.Matchers.nullValue;
import static org.junit.Assert.assertThat;

/**
 * @author Tomasz Bak
 */
public class ChangeNotificationsTest {

    private static final TestScheduler testScheduler = Schedulers.test();

    private static final Interest<String> INTEREST = new FullRegistryInterest<>();

    private static final ChangeNotification<String> ADD_A = new ChangeNotification<>(Kind.Add, "A");
    private static final ChangeNotification<String> DELETE_A = new ChangeNotification<>(Kind.Delete, "A");
    private static final ChangeNotification<String> MODIFY_A = new ChangeNotification<>(Kind.Modify, "A");
    private static final ChangeNotification<String> ADD_B = new ChangeNotification<>(Kind.Add, "B");
    private static final ChangeNotification<String> ADD_C = new ChangeNotification<>(Kind.Add, "C");
    private static final ChangeNotification<String> MODIFY_D = new ChangeNotification<>(Kind.Modify, "D");
    private static final ChangeNotification<String> DELETE_E = new ChangeNotification<>(Kind.Delete, "E");

    private static final List<ChangeNotification<String>> FIRST_BATCH = asList(ADD_A, ADD_B);
    private static final List<ChangeNotification<String>> SECOND_BATCH = asList(DELETE_A, ADD_C);

    private static final List<ChangeNotification<String>> NOTIFICATION_LIST_1 = asList(
            ADD_A, DELETE_A, ADD_A, ADD_B, MODIFY_A, MODIFY_D, DELETE_E
    );
    private static final List<ChangeNotification<String>> NOTIFICATION_LIST_2 = asList(DELETE_A, ADD_C);

    private static final List<ChangeNotification<String>> COLLAPSED_NOTIFICATION_LIST_1 = asList(ADD_B, ADD_A, MODIFY_D, DELETE_E);
    private static final List<ChangeNotification<String>> COLLAPSED_NOTIFICATION_LIST_2 = NOTIFICATION_LIST_2;
    private static final List<ChangeNotification<String>> COLLAPSED_NOTIFICATION_LISTS_1_AND_2 = asList(ADD_B, MODIFY_D, DELETE_E, DELETE_A, ADD_C);

    private static final Comparator<String> STRING_COMPARATOR = new Comparator<String>() {
        @Override
        public int compare(String o1, String o2) {
            return o1.compareTo(o2);
        }
    };

    @Test
    public void testChangeNotificationListEvaluation() throws Exception {
        SortedSet<String> result = ChangeNotifications.evaluate(NOTIFICATION_LIST_1, STRING_COMPARATOR);
        assertThat(result, hasItems("A", "B"));
    }

    @Test
    public void testDelineatedBuffersFunctionGeneratesBufferList() throws Exception {
        PublishSubject<ChangeNotification<String>> notificationSubject = PublishSubject.create();

        ExtTestSubscriber<List<ChangeNotification<String>>> testSubscriber = new ExtTestSubscriber<>();
        notificationSubject.compose(ChangeNotifications.<String>delineatedBuffers()).subscribe(testSubscriber);

        // Emit batch of two
        notificationSubject.onNext(StreamStateNotification.bufferStartNotification(INTEREST));
        notificationSubject.onNext(ADD_A);
        notificationSubject.onNext(ADD_B);
        notificationSubject.onNext(StreamStateNotification.bufferEndNotification(INTEREST));
        assertThat(testSubscriber.takeNext().size(), is(equalTo(2)));

        // Emit batch of 1
        notificationSubject.onNext(ADD_C);
        assertThat(testSubscriber.takeNext().size(), is(equalTo(1)));

        // Ensure empty batches are not emitted
        notificationSubject.onNext(StreamStateNotification.bufferStartNotification(INTEREST));
        notificationSubject.onNext(StreamStateNotification.bufferEndNotification(INTEREST));
        assertThat(testSubscriber.takeNext(), is(nullValue()));
    }

    @Test
    public void testSnapshotFunctionGeneratesDistinctValueSets() throws Exception {
        PublishSubject<List<ChangeNotification<String>>> notificationSubject = PublishSubject.create();

        ExtTestSubscriber<Set<String>> testSubscriber = new ExtTestSubscriber<>();
        notificationSubject.compose(ChangeNotifications.<String>snapshots()).subscribe(testSubscriber);

        notificationSubject.onNext(FIRST_BATCH);
        assertThat(testSubscriber.takeNext(), is(equalTo((Set) asSet("A", "B"))));
        notificationSubject.onNext(SECOND_BATCH);
        assertThat(testSubscriber.takeNext(), is(equalTo((Set) asSet("B", "C"))));

        // Verify that the same snapshot is issued if no data are changed on a prompt
        notificationSubject.onNext(SECOND_BATCH);
        assertThat(testSubscriber.takeNext(), is(equalTo((Set) asSet("B", "C"))));

        // Verify that the same snapshot is issued if an empty prompt arrives
        notificationSubject.onNext(Collections.EMPTY_LIST);
        assertThat(testSubscriber.takeNext(), is(equalTo((Set) asSet("B", "C"))));
    }

<<<<<<< HEAD
    @Test
    public void testCollapsingOfChangeNotificationList() throws Exception {
        List<ChangeNotification<String>> collapsed = Observable.just(NOTIFICATION_LIST_1)
                .compose(ChangeNotifications.collapse(String.CASE_INSENSITIVE_ORDER))
                .toBlocking().first();

        assertThat(collapsed, is(equalTo(COLLAPSED_NOTIFICATION_LIST_1)));
    }

    @Test
    public void testCollapsingOfChangeNotificationListOfList() throws Exception {
        List<ChangeNotification<String>> collapsed = Observable.just(
                asList(NOTIFICATION_LIST_1, NOTIFICATION_LIST_2)
        ).compose(ChangeNotifications.collapseLists(String.CASE_INSENSITIVE_ORDER)).toBlocking().first();

        assertThat(collapsed, is(equalTo(COLLAPSED_NOTIFICATION_LISTS_1_AND_2)));
    }

    @Test
    public void testAggregateChangesEmitsItemsAfterEachInterval() throws Exception {
        PublishSubject<List<ChangeNotification<String>>> source = PublishSubject.create();

        ExtTestSubscriber<List<ChangeNotification<String>>> testSubscriber = new ExtTestSubscriber<>();
        source.compose(
                ChangeNotifications.aggregateChanges(STRING_COMPARATOR, 1, TimeUnit.SECONDS, testScheduler)
        ).subscribe(testSubscriber);

        // Emit first item before interval passes
        source.onNext(NOTIFICATION_LIST_1);
        assertThat(testSubscriber.takeNext(), is(nullValue()));

        // Emit another value and pass the interval
        source.onNext(NOTIFICATION_LIST_2);
        testScheduler.advanceTimeBy(1, TimeUnit.SECONDS);
        assertThat(testSubscriber.takeNext(), is(equalTo(COLLAPSED_NOTIFICATION_LISTS_1_AND_2)));
    }

    @Test
    public void testEmitAndAggregateChangesEmitsFirstItemImmediately() throws Exception {
        PublishSubject<List<ChangeNotification<String>>> source = PublishSubject.create();

        ExtTestSubscriber<List<ChangeNotification<String>>> testSubscriber = new ExtTestSubscriber<>();
        source.compose(
                ChangeNotifications.emitAndAggregateChanges(STRING_COMPARATOR, 1, TimeUnit.SECONDS, testScheduler)
        ).subscribe(testSubscriber);

        // Emit first item before interval passes
        source.onNext(NOTIFICATION_LIST_1);
        assertThat(testSubscriber.takeNext(), is(COLLAPSED_NOTIFICATION_LIST_1));

        // Emit another value and pass the interval
        source.onNext(NOTIFICATION_LIST_2);
        testScheduler.advanceTimeBy(1, TimeUnit.SECONDS);
        assertThat(testSubscriber.takeNext(), is(equalTo(COLLAPSED_NOTIFICATION_LIST_2)));
    }
=======
>>>>>>> d3d3fd13
}<|MERGE_RESOLUTION|>--- conflicted
+++ resolved
@@ -1,11 +1,7 @@
 package com.netflix.eureka2.interests;
 
-<<<<<<< HEAD
+import java.util.Collections;
 import java.util.Comparator;
-=======
-import java.util.Arrays;
-import java.util.Collections;
->>>>>>> d3d3fd13
 import java.util.List;
 import java.util.Set;
 import java.util.SortedSet;
@@ -114,7 +110,6 @@
         assertThat(testSubscriber.takeNext(), is(equalTo((Set) asSet("B", "C"))));
     }
 
-<<<<<<< HEAD
     @Test
     public void testCollapsingOfChangeNotificationList() throws Exception {
         List<ChangeNotification<String>> collapsed = Observable.just(NOTIFICATION_LIST_1)
@@ -170,6 +165,4 @@
         testScheduler.advanceTimeBy(1, TimeUnit.SECONDS);
         assertThat(testSubscriber.takeNext(), is(equalTo(COLLAPSED_NOTIFICATION_LIST_2)));
     }
-=======
->>>>>>> d3d3fd13
 }